import {
  Folder,
  MoreHorizontal,
  ChevronRight,
  Home,
  RefreshCw,
  Plus,
  Share2,
  Search as SearchIcon,
  X as XIcon,
  FileText,
} from 'lucide-react'
import { useState, useMemo, useEffect, useRef, type ReactElement } from 'react'
import { useNavigate, useParams } from 'react-router-dom'

import ShareDocumentModal from '../components/ShareDocumentModal'
import MoveDocumentModal from '../components/MoveDocumentModal'
import {
  getDocumentsByParentId,
  getDocumentById,
  buildBreadcrumbs,
  getActualItemCount,
  createDocument,
  deleteDocument,
  renameDocument,
  getFolderPathIds,
} from '../services/DocumentService'
import { getDocumentAccess, searchDocuments } from '../services/DocumentService'
import { useAuthStore } from '../stores/authStore'
import type { DocumentItem, DocumentBreadcrumb } from '../types/documents'

function Documents(): ReactElement {
  const navigate = useNavigate()
  const { '*': currentPath } = useParams<{ '*': string }>()
  const getCurrentSession = useAuthStore((state) => state.getCurrentSession)
  const currentUser = useAuthStore((state) => state.user)

  const pathSegments = currentPath?.split('/').filter(Boolean) ?? []
  const isSharedView = pathSegments[0] === 'shared'
  const effectiveSegments = isSharedView ? pathSegments.slice(1) : pathSegments
  const currentFolderId =
    effectiveSegments.length > 0
      ? effectiveSegments[effectiveSegments.length - 1]
      : null

  // basic state
  const [searchTerm] = useState('')
  const [activeFilter, setActiveFilter] = useState('All')
  const [currentPage, setCurrentPage] = useState(1)
  const [rowsPerPage, setRowsPerPage] = useState(10)
  const [showActionsDropdown, setShowActionsDropdown] = useState<string | null>(null)
  const [itemCounts, setItemCounts] = useState<Record<string, number | null>>({})

  // modals
  const [showCreateFolder, setShowCreateFolder] = useState(false)
  const [showCreateFile, setShowCreateFile] = useState(false)
  const [showRenameModal, setShowRenameModal] = useState(false)
  const [showDeleteModal, setShowDeleteModal] = useState(false)
  const [showPermissionModal, setShowPermissionModal] = useState(false)
  const [showMoveModal, setShowMoveModal] = useState(false)
  const [selectedItem, setSelectedItem] = useState<DocumentItem | null>(null)
  const [newItemName, setNewItemName] = useState('')

  // contributors UI state
  const [showContributors, setShowContributors] = useState(false)
  const [contributorsLoading, setContributorsLoading] = useState(false)
  const [contributorsError, setContributorsError] = useState<string | null>(null)
  const [contributorsList, setContributorsList] = useState<string[]>([])
  const [contributorsForName, setContributorsForName] = useState<string>('')

  // data/error
  const [currentFolder, setCurrentFolder] = useState<DocumentItem | null | undefined>(null)
  const [currentItems, setCurrentItems] = useState<DocumentItem[]>([])
  const [breadcrumbs, setBreadcrumbs] = useState<DocumentBreadcrumb[]>([])
  const [isInitialLoad, setIsInitialLoad] = useState(true)
  const [error, setError] = useState<string | null>(null)
  const [canEditFolder, setCanEditFolder] = useState(false)
  const [itemPermissions, setItemPermissions] = useState<Record<string, boolean>>({})
  const [contributorsMap, setContributorsMap] = useState<Record<string, string[]>>({})

  // global search
  const [globalQuery, setGlobalQuery] = useState('')
  const [globalLoading, setGlobalLoading] = useState(false)
  const [globalResults, setGlobalResults] = useState<DocumentItem[]>([])
  const [globalError, setGlobalError] = useState<string | null>(null)

  // owner check (null-safe)
  const isOwner = (item: DocumentItem): boolean =>
    Boolean(currentUser?.id && item.ownedBy?.id === currentUser.id)

  // mounted guard (hindari setState setelah unmount)
  const mountedRef = useRef(true)
  useEffect(() => {
    mountedRef.current = true
    return () => {
      mountedRef.current = false
    }
  }, [])

  // load folder + items
  useEffect(() => {
    const fetchData = async (): Promise<void> => {
      setIsInitialLoad(true)
      try {
        const [folder, items, breadcrumbsData] = await Promise.all([
          currentFolderId ? getDocumentById(currentFolderId, null) : Promise.resolve(null),
          getDocumentsByParentId(currentFolderId),
          buildBreadcrumbs(currentFolderId ?? null),
        ])

        if (!mountedRef.current) return
        setCurrentFolder(folder)
        setCurrentItems(items)
        setBreadcrumbs(breadcrumbsData)

        if (currentFolderId) {
          const access = await getDocumentAccess(currentFolderId).catch(() => null)
          if (!mountedRef.current) return
          setCanEditFolder(Boolean(access?.can_edit))
        } else {
          setCanEditFolder(false)
        }

        // counts per folder
        const counts: Record<string, number> = {}
        for (const item of items) {
          if (item.type === 'folder') {
            try {
              counts[item.id] = await getActualItemCount(item.id)
            } catch {
              counts[item.id] = 0
            }
          }
        }
        if (!mountedRef.current) return
        setItemCounts(counts)

        // permissions per item
        const permissions: Record<string, boolean> = {}
        for (const item of items) {
          try {
            const access = await getDocumentAccess(item.id)
            permissions[item.id] = Boolean(access?.can_edit)
          } catch {
            permissions[item.id] = false
          }
        }
        if (!mountedRef.current) return
        setItemPermissions(permissions)

        setError(null)
      } catch (err) {
        // eslint-disable-next-line no-console
        console.error('Error fetching documents:', err)
        if (!mountedRef.current) return
        setCurrentFolder(null)
        setCurrentItems([])
        setBreadcrumbs([{ id: 'root', name: 'Documents', path: [] }])
        setItemCounts({})
        setCanEditFolder(false)
        setItemPermissions({})
        setError('Failed to load documents. Please try again.')
      } finally {
        if (mountedRef.current) setIsInitialLoad(false)
      }
    }

    void fetchData()
  }, [currentFolderId])

  // prefetch contributors (My & Shared)
  const prefetchContributors = useMemo(() => {
    return async (items: DocumentItem[]): Promise<void> => {
      const folders = items.filter((i) => i.type === 'folder')
      if (folders.length === 0) return
      const { getDocumentPermissions } = await import('../services/DocumentService')
      const entries: Array<[string, string[]]> = []
      for (const f of folders) {
        try {
          const perms = await getDocumentPermissions(f.id)
          const names: string[] = []

          const ownerName = f.ownedBy?.name ?? 'Owner'
          names.push(ownerName)

          if (perms) {
            perms.user_permissions
              ?.filter((u: any) => u?.permission === 'editor' && u?.user_name)
              ?.forEach((u: any) => names.push(String(u.user_name)))

            // masukkan division editor juga
            perms.division_permissions
              ?.filter((d: any) => d?.permission === 'editor' && d?.division)
              ?.forEach((d: any) => names.push(String(d.division)))
          }

          // unik & bersih
          const cleaned = Array.from(new Set(names.filter(Boolean)))
          entries.push([f.id, cleaned])
        } catch {
          entries.push([f.id, [f.ownedBy?.name ?? 'Owner']])
        }
      }
      if (!mountedRef.current) return
      setContributorsMap((prev) => ({ ...prev, ...Object.fromEntries(entries) }))
    }
  }, [])

  // debounce global search
  useEffect(() => {
    const q = globalQuery.trim()
    if (q.length < 2) {
      setGlobalResults([])
      setGlobalLoading(false)
      setGlobalError(null)
      return
    }
    setGlobalLoading(true)
    setGlobalError(null)
    const t = setTimeout(async () => {
      try {
        const results = await searchDocuments(q, undefined, 100, 0)
        if (mountedRef.current) setGlobalResults(results)
      } catch (err) {
        console.error('searchDocuments failed:', err)
        if (mountedRef.current) setGlobalError('Search failed. Please try again.')
      } finally {
        if (mountedRef.current) setGlobalLoading(false)
      }
    }, 300)
    return () => clearTimeout(t)
  }, [globalQuery])

  // data untuk view
  const displayItems = useMemo(() => {
    if (!currentUser) return currentItems
    const myId = currentUser.id
    return isSharedView
      ? currentItems.filter((i) => i.ownedBy?.id !== myId)
      : currentItems.filter((i) => i.ownedBy?.id === myId)
  }, [currentItems, currentUser, isSharedView])

  // kategori
  const categories = useMemo((): string[] => {
    const uniqueCategories = [
      ...new Set(displayItems.map((item) => item.category).filter(Boolean)),
    ] as string[]
    return ['All', ...uniqueCategories]
  }, [displayItems])

  // filter lokal
  const filteredItems = useMemo((): DocumentItem[] => {
    let filtered = displayItems
    if (activeFilter !== 'All') {
      filtered = filtered.filter((item) => item.category === activeFilter)
    }
    if (searchTerm) {
      filtered = filtered.filter(
        (item) =>
          item.name.toLowerCase().includes(searchTerm.toLowerCase()) ||
          item.ownedBy?.name?.toLowerCase().includes(searchTerm.toLowerCase()) ||
          item.category?.toLowerCase().includes(searchTerm.toLowerCase()),
      )
    }
    return filtered
  }, [displayItems, activeFilter, searchTerm])

  // pagination
  const totalPages = Math.ceil(filteredItems.length / rowsPerPage)
  const startIndex = (currentPage - 1) * rowsPerPage
  const paginatedItems = useMemo(
    () => filteredItems.slice(startIndex, startIndex + rowsPerPage),
    [filteredItems, startIndex, rowsPerPage],
  )

  // dedupe prefetch
  const fetchedContribIdsRef = useRef<Set<string>>(new Set())
  useEffect(() => {
    const toFetch = paginatedItems.filter(
      (i) => i.type === 'folder' && !fetchedContribIdsRef.current.has(i.id),
    )
    if (toFetch.length === 0) return
    toFetch.forEach((i) => fetchedContribIdsRef.current.add(i.id))
    void prefetchContributors(toFetch)
  }, [paginatedItems, prefetchContributors])

  // helpers
  const getInitials = (name: string): string =>
    (name || '')
      .split(' ')
      .filter(Boolean)
      .map((n) => n[0])
      .join('')
      .toUpperCase() || '•'

  const getRoleColor = (role: string | undefined): string => {
    const colors: Record<string, string> = {
      admin: 'bg-purple-500',
      manager: 'bg-green-500',
      employee: 'bg-blue-500',
      secretary: 'bg-pink-500',
    }
    return (role && colors[role]) || 'bg-gray-500'
  }

  const avatarColors = [
    'bg-fuchsia-500', 'bg-emerald-500', 'bg-sky-500', 'bg-amber-500', 'bg-violet-500',
    'bg-rose-500', 'bg-teal-500', 'bg-indigo-500', 'bg-lime-500', 'bg-orange-500',
  ]
  const colorForName = (name: string | undefined | null): string => {
    const n = String(name ?? '')
    let h = 0
    for (let i = 0; i < n.length; i++) h = (h * 31 + n.charCodeAt(i)) >>> 0
    return avatarColors[(h || 0) % avatarColors.length]
  }

  const openContributors = (e: React.MouseEvent, item: DocumentItem): void => {
    e.stopPropagation()
    const names = (contributorsMap[item.id] ?? [item.ownedBy?.name ?? 'Owner'])
      .filter(Boolean)
      .map(String)
    setContributorsForName(item.name)
    setContributorsList(names)
    setContributorsError(null)
    setContributorsLoading(false)
    setShowContributors(true)
  }

  const handleItemClick = (item: DocumentItem): void => {
    if (item.type === 'folder') {
      const newSegments = [...effectiveSegments, item.id]
      const prefix = isSharedView ? 'shared/' : ''
      navigate(`/documents/${prefix}${newSegments.join('/')}`)
    } else {
      const viewParam = isSharedView ? '?view=shared' : ''
      navigate(`/documents/file/${item.id}${viewParam}`)
    }
  }

  const handleOpenSearchItem = async (item: DocumentItem): Promise<void> => {
    if (item.type === 'folder') {
      try {
        const ids = await getFolderPathIds(item.id)
        navigate(`/documents/${ids.join('/')}`)
      } catch {
        navigate(`/documents/${item.id}`)
      }
    } else {
      navigate(`/documents/file/${item.id}`)
    }
  }

  const handleBreadcrumbClick = (breadcrumb: DocumentBreadcrumb): void => {
    if (breadcrumb.id === 'root') {
      navigate(isSharedView ? '/documents/shared' : '/documents')
    } else {
      const newPath = [...breadcrumb.path, breadcrumb.id].join('/')
      const prefix = isSharedView ? 'shared/' : ''
      navigate(`/documents/${prefix}${newPath}`)
    }
  }

  const refreshItemPermissions = async (items: DocumentItem[]): Promise<void> => {
    const permissions: Record<string, boolean> = {}
    for (const item of items) {
      try {
        const access = await getDocumentAccess(item.id)
        permissions[item.id] = Boolean(access?.can_edit)
      } catch {
        permissions[item.id] = false
      }
    }
    setItemPermissions(permissions)
  }

  const handleShowActions = (itemId: string, e: React.MouseEvent): void => {
    e.stopPropagation()
    setShowActionsDropdown(showActionsDropdown === itemId ? null : itemId)
  }

  const handleCreateFolder = (): void => { setShowCreateFolder(true); setNewItemName('') }
  const handleCreateFile = (): void => { setShowCreateFile(true); setNewItemName('') }

  const handleRename = (item: DocumentItem): void => {
    setSelectedItem(item); setNewItemName(item.name); setShowRenameModal(true); setShowActionsDropdown(null)
  }
  const handleDelete = (item: DocumentItem): void => { if (!isOwner(item)) return; setSelectedItem(item); setShowDeleteModal(true); setShowActionsDropdown(null) }
  const handleShare = (item: DocumentItem): void => { setSelectedItem(item); setShowPermissionModal(true); setShowActionsDropdown(null) }
  const handleMove = (item: DocumentItem): void => { if (!isOwner(item)) return; setSelectedItem(item); setShowMoveModal(true); setShowActionsDropdown(null) }

  // create/rename/delete
  const validName = (n: string) => /^[A-Za-z0-9 _.-]+$/.test(n)

  const handleCreateFolderSubmit = async (e: React.FormEvent): Promise<void> => {
    e.preventDefault()
    const name = newItemName.trim()
    if (!name || !validName(name)) return setError('Invalid name: only letters, numbers, spaces, dot (.), hyphen (-), and underscore (_) are allowed.')

    const siblingNames = new Set(currentItems.map((i) => i.name.trim().toLowerCase()))
    if (siblingNames.has(name.toLowerCase())) return setError('Duplicate name: an item with this name already exists in this folder.')

    try {
      const session = getCurrentSession()
      if (!session) return setError('Authentication required')
      const authToken = `Bearer ${session.token}`
      const newFolder = await createDocument(name, 'folder', currentFolderId, authToken)
      if (newFolder) {
        const updatedItems = await getDocumentsByParentId(currentFolderId)
        setCurrentItems(updatedItems)
        await refreshItemPermissions(updatedItems)
        setItemCounts((prev) => ({ ...prev, [newFolder.id]: 0 }))
        setShowCreateFolder(false); setNewItemName(''); setError(null)
      } else setError('Failed to create folder. Please try again.')
    } catch (err) {
      console.error('Error creating folder:', err)
      setError('Failed to create folder. Please try again.')
    }
  }

  const handleCreateFileSubmit = async (e: React.FormEvent): Promise<void> => {
    e.preventDefault()
    const name = newItemName.trim()
    if (!name || !validName(name)) return setError('Invalid name: only letters, numbers, spaces, dot (.), hyphen (-), and underscore (_) are allowed.')

    const siblingNames = new Set(currentItems.map((i) => i.name.trim().toLowerCase()))
    if (siblingNames.has(name.toLowerCase())) return setError('Duplicate name: an item with this name already exists in this folder.')

    try {
      const session = getCurrentSession()
      if (!session) return setError('Authentication required')
      const authToken = `Bearer ${session.token}`
      const newFile = await createDocument(name, 'file', currentFolderId, authToken)
      if (newFile) {
        const updatedItems = await getDocumentsByParentId(currentFolderId)
        setCurrentItems(updatedItems)
        await refreshItemPermissions(updatedItems)
        setShowCreateFile(false); setNewItemName(''); setError(null)
      } else setError('Failed to create file. Please try again.')
    } catch (err) {
      console.error('Error creating file:', err)
      setError('Failed to create file. Please try again.')
    }
  }

  const handleRenameSubmit = async (e: React.FormEvent): Promise<void> => {
    e.preventDefault()
    const name = newItemName.trim()
    if (!name || !selectedItem || !validName(name)) return setError('Invalid name: only letters, numbers, spaces, dot (.), hyphen (-), and underscore (_) are allowed.')

    const siblingNames = new Set(
      currentItems.filter((i) => i.id !== selectedItem.id).map((i) => i.name.trim().toLowerCase()),
    )
    if (siblingNames.has(name.toLowerCase())) return setError('Duplicate name: an item with this name already exists in this folder.')

    try {
      const updatedItem = await renameDocument(selectedItem.id, name)
      if (updatedItem) {
        const updatedItems = await getDocumentsByParentId(currentFolderId)
        setCurrentItems(updatedItems)
        await refreshItemPermissions(updatedItems)
        setShowRenameModal(false); setSelectedItem(null); setNewItemName(''); setError(null)
      } else setError('Failed to rename item. Please try again.')
    } catch (err) {
      console.error('Error renaming item:', err)
      setError('Failed to rename item. Please try again.')
    }
  }

  const handleDeleteConfirm = async (): Promise<void> => {
    if (!selectedItem) return
    if (!isOwner(selectedItem)) {
      setError('Only the owner can delete this item.')
      setShowDeleteModal(false); setSelectedItem(null)
      return
    }
    try {
      const success = await deleteDocument(selectedItem.id)
      if (success) {
        const updatedItems = await getDocumentsByParentId(currentFolderId)
        setCurrentItems(updatedItems)
        await refreshItemPermissions(updatedItems)
        if (selectedItem.type === 'folder') {
          setItemCounts((prev) => {
            const next = { ...prev }; delete next[selectedItem.id]; return next
          })
        }
        setShowDeleteModal(false); setSelectedItem(null)
      } else setError('Failed to delete item. Please try again.')
    } catch (err) {
      console.error('Error deleting item:', err)
      setError('Failed to delete item. Please try again.')
    }
  }

  const formatDate = (dateString: string): string => {
    try {
      const utcString = dateString.endsWith('Z') ? dateString : `${dateString}Z`
      const date = new Date(utcString)
      if (isNaN(date.getTime())) return dateString
      const now = new Date()
      const diff = Math.floor((now.getTime() - date.getTime()) / 1000)
      if (diff < 0) return 'In the future'
      if (diff < 60) return 'Just now'
      if (diff < 3600) return `${Math.floor(diff / 60)} minute${Math.floor(diff / 60) !== 1 ? 's' : ''} ago`
      if (diff < 86400) return `${Math.floor(diff / 3600)} hour${Math.floor(diff / 3600) !== 1 ? 's' : ''} ago`
      if (diff < 604800) return `${Math.floor(diff / 86400)} day${Math.floor(diff / 86400) !== 1 ? 's' : ''} ago`
      return date.toLocaleDateString(undefined, { year: 'numeric', month: 'short', day: 'numeric' })
    } catch {
      return dateString
    }
  }

  useEffect(() => {
    const handleClickOutside = (): void => setShowActionsDropdown(null)
    document.addEventListener('click', handleClickOutside)
    return (): void => document.removeEventListener('click', handleClickOutside)
  }, [])

  return (
    <div className="p-8">
      {/* Breadcrumbs */}
      {breadcrumbs.length > 1 && (
        <div className="flex items-center space-x-2 mb-6 text-sm text-gray-600">
          {breadcrumbs.map((breadcrumb, index) => {
            const isLast = index === breadcrumbs.length - 1
            return (
              <div key={breadcrumb.id} className="flex items-center space-x-2">
                {index > 0 && <ChevronRight className="w-4 h-4" />}
                {isLast ? (
                  <span className="text-gray-900 font-semibold flex items-center space-x-1">
                    {index === 0 && <Home className="w-4 h-4" />}
                    <span>{breadcrumb.name}</span>
                  </span>
                ) : (
                  <button
                    onClick={() => handleBreadcrumbClick(breadcrumb)}
                    className="hover:text-blue-600 transition-colors flex items-center space-x-1"
                  >
                    {index === 0 && <Home className="w-4 h-4" />}
                    <span>{breadcrumb.name}</span>
                  </button>
                )}
              </div>
            )
          })}
        </div>
      )}

      {/* Header */}
      <div className="mb-6">
        <div className="flex items-start sm:items-center justify-between mb-4 gap-3">
          <div className="min-w-0">
            {currentFolder ? (
              <div className="flex items-center">
                <div className="flex-shrink-0 h-12 w-12 bg-blue-50 rounded-lg flex items-center justify-center mr-4 border border-blue-100">
                  <Folder className="h-8 w-8 text-blue-500" />
                </div>
                <div className="min-w-0">
                  <div className="text-xl font-semibold text-gray-900 truncate">
                    {currentFolder.name}
                  </div>
                  <div className="flex items-center space-x-4 text-sm text-gray-600 mt-1">
                    <span>Owned by</span>
                    <div className="flex items-center space-x-2">
                      <div
                        className={`w-5 h-5 rounded-full flex items-center justify-center text-white text-xs font-medium ${getRoleColor(
                          currentFolder.ownedBy?.role,
                        )}`}
                      >
                        {getInitials(currentFolder.ownedBy?.name ?? '')}
                      </div>
                      <span className="font-medium">{currentFolder.ownedBy?.name ?? 'Unknown'}</span>
                    </div>
                  </div>
                </div>
              </div>
            ) : (
              <>
                <h1 className="text-3xl font-bold text-gray-900">Documents</h1>
                <p className="text-gray-600 mt-1">
                  Manage your documents, folders, and files in one centralized location.
                </p>
              </>
            )}
          </div>

          <div className="flex items-center space-x-3">
            {currentFolder && (
              <button
                onClick={() => { if (!currentFolder) return; setSelectedItem(currentFolder); setShowPermissionModal(true) }}
                disabled={!canEditFolder}
                className={`flex items-center space-x-2 px-4 py-2 rounded-full transition-colors ${canEditFolder ? 'bg-blue-600 text-white hover:bg-blue-700' : 'bg-gray-200 text-gray-500 cursor-not-allowed'
                  }`}
              >
                <Share2 className="w-4 h-4" />
                <span>Share</span>
              </button>
            )}
            {!isSharedView && (
              <button
                onClick={handleCreateFolder}
                className="flex items-center space-x-2 px-4 py-2 rounded-full border border-gray-300 text-gray-700 hover:bg-gray-50 transition-colors"
              >
                <Plus className="w-4 h-4" />
                <span>Create New Folder</span>
              </button>
            )}
          </div>
        </div>
      </div>

      {/* Tabs + Search */}
      <div className="flex items-center justify-between border-b mb-4">
        <div className="flex items-center space-x-4">
          {categories.map((category) => (
            <button
              key={category}
              onClick={() => { setActiveFilter(category); setCurrentPage(1) }}
              className={`px-4 py-2 text-sm font-medium transition-colors border-b-2 ${activeFilter === category ? 'border-blue-500 text-blue-600' : 'border-transparent text-gray-500 hover:text-gray-700'
                }`}
            >
              {category}
            </button>
          ))}
        </div>
        <div className="relative ml-4 mb-1">
          <SearchIcon className="absolute left-3 top-1/2 -translate-y-1/2 w-4 h-4 text-gray-400" />
          <input
            value={globalQuery}
            onChange={(e) => setGlobalQuery(e.target.value)}
            placeholder="Search"
            className="w-[260px] pl-9 pr-9 py-2 border border-gray-300 rounded-md focus:ring-2 focus:ring-blue-500 focus:border-transparent outline-none"
          />
          {globalQuery && (
            <button
              onClick={() => { setGlobalQuery(''); setGlobalResults([]) }}
              className="absolute right-2 top-1/2 -translate-y-1/2 p-1 text-gray-400 hover:text-gray-600"
              aria-label="Clear search"
            >
              <XIcon className="w-4 h-4" />
            </button>
          )}
        </div>
      </div>

      {/* Error */}
      {error && (
        <div className="mb-4 p-4 bg-red-50 border border-red-200 rounded-md">
          <div className="flex items-center">
            <svg className="w-5 h-5 text-red-400 mr-2" fill="currentColor" viewBox="0 0 20 20">
              <path
                fillRule="evenodd"
                d="M10 18a8 8 0 100-16 8 8 0 000 16zM8.707 7.293a1 1 0 00-1.414 1.414L8.586 10l-1.293 1.293a1 1 0 101.414 1.414L10 11.414l1.293 1.293a1 1 0 001.414-1.414L11.414 10l1.293-1.293a1 1 0 00-1.414-1.414L10 8.586 8.707 7.293z"
                clipRule="evenodd"
              />
            </svg>
            <p className="text-red-700 font-medium">{error}</p>
          </div>
        </div>
      )}

      {/* Global search results */}
      {globalQuery.trim().length >= 2 ? (
        <div>
          <div className="flex items-center justify-between mb-3">
            <h2 className="text-sm font-semibold text-gray-700">
              Search Results {globalLoading ? '(loading...)' : `(${globalResults.length})`}
            </h2>
          </div>

          {globalError && (
            <div className="p-4 bg-red-50 border border-red-200 text-sm text-red-700 rounded mb-4">{globalError}</div>
          )}

          {!globalLoading && globalResults.length === 0 && !globalError && (
            <div className="px-6 py-12 text-center bg-white border border-gray-200 rounded">
              <p className="text-gray-600">No results for “{globalQuery}”.</p>
            </div>
          )}

          <div className="grid grid-cols-1 sm:grid-cols-2 lg:grid-cols-3 xl:grid-cols-4 gap-4">
            {globalResults.map((item) => (
              <div
                key={item.id}
                className="relative rounded-lg border border-gray-200 bg-white hover:shadow transition cursor-pointer"
                onClick={() => { void handleOpenSearchItem(item) }}
              >
                {item.type === 'folder' ? (
                  <>
                    <div className="relative h-28 bg-gradient-to-br from-gray-900 via-gray-800 to-slate-600 px-4 pt-3 rounded-t-lg">
                      <div className="absolute left-3 top-3 h-7 w-7 rounded-full bg-white/95 flex items-center justify-center shadow">
                        <Folder className="h-4 w-4 text-gray-700" />
                      </div>
                      {isSharedView && (
                        <div
                          className={`absolute left-3 bottom-3 text-[10px] px-2 py-0.5 rounded-full font-medium shadow ${itemPermissions[item.id] ? 'bg-blue-100 text-blue-700 border border-blue-200' : 'bg-gray-100 text-gray-700 border border-gray-200'
                            }`}
                        >
                          {itemPermissions[item.id] ? 'Editor' : 'Viewer'}
                        </div>
                      )}
                      <div className="absolute right-4 top-9 text-xs text-white/90">
                        {(itemCounts[item.id] ?? 0)} documents
                      </div>
                      <div className="mt-8 text-white font-semibold leading-snug line-clamp-2 pr-4">
                        {item.name}
                      </div>
                    </div>
                    <div className="px-4 py-3 text-xs text-gray-500">
                      <span className="inline-block px-2 py-0.5 rounded bg-gray-100 text-gray-700 mr-2">Folder</span>
                      <span className="truncate inline-block align-middle max-w-[70%]">{item.path?.join(' / ') ?? '—'}</span>
                    </div>
                  </>
                ) : (
                  <div className="p-4">
                    <div className="flex items-start justify-between">
                      <div className="text-sm font-semibold text-gray-900 line-clamp-2">{item.name}</div>
                      <FileText className="w-4 h-4 text-gray-400" />
                    </div>
                    <div className="mt-3 h-24 bg-gray-100 rounded" aria-hidden="true" />
                    <div className="mt-3 flex items-center justify-between text-xs text-gray-500">
                      <div className="flex items-center space-x-2">
                        <div className={`w-5 h-5 rounded-full flex items-center justify-center text-white text-[10px] ${getRoleColor(item.ownedBy?.role)}`}>
                          {getInitials(item.ownedBy?.name ?? '')}
                        </div>
                        <span>{item.category || 'Uncategorized'}</span>
                      </div>
                      <span>{item.path?.join(' / ') ?? '—'}</span>
                    </div>
                  </div>
                )}
              </div>
            ))}
          </div>
        </div>
      ) : (
        // default listing
        <>
          {isInitialLoad ? (
            <div className="px-6 py-16 text-center bg-white border border-gray-200">
              <div className="flex flex-col items-center">
                <div className="inline-block animate-spin rounded-full h-12 w-12 border-t-2 border-b-2 border-blue-500 mb-4" aria-label="Loading documents" />
                <p className="text-gray-600">Loading documents...</p>
              </div>
            </div>
          ) : error ? (
            <div className="px-6 py-16 text-center bg-white border border-gray-200">
              <div className="flex flex-col items-center">
                <div className="w-16 h-16 bg-red-100 rounded-full flex items-center justify-center mb-4" aria-label="Error indicator">
                  <svg className="w-8 h-8 text-red-500" fill="none" stroke="currentColor" viewBox="0 0 24 24">
                    <path strokeLinecap="round" strokeLinejoin="round" strokeWidth="2" d="M12 9v2m0 4h.01m-6.938 4h13.856c1.54 0 2.502-1.667 1.732-3L13.732 4c-.77-1.333-2.694-1.333-3.464 0L3.34 16c-.77 1.333.192 3 1.732 3z" />
                  </svg>
                </div>
                <h3 className="text-lg font-medium text-gray-900 mb-2">Failed to Load Documents</h3>
                <p className="text-gray-500 mb-6 max-w-sm">There was an error loading your documents. Please check your connection and try again.</p>
                <button onClick={() => window.location.reload()} className="flex items-center space-x-2 bg-blue-600 text-white px-4 py-2 rounded-md hover:bg-blue-700 transition-colors">
                  <RefreshCw className="w-4 h-4" />
                  <span>Reload Page</span>
                </button>
              </div>
            </div>
          ) : (
            <>
              {/* Folders */}
              <div className="mb-8">
                <div className="flex items-center justify-between mb-3">
                  <h2 className="text-sm font-semibold text-gray-700">Folders</h2>
                </div>
                <div className="grid grid-cols-1 sm:grid-cols-2 lg:grid-cols-3 xl:grid-cols-4 gap-4">
<<<<<<< HEAD
                  {paginatedItems.filter(i => i.type === 'folder').map((item) => (
                    <div
                      key={item.id}
                      className="group relative rounded-xl border border-gray-200 bg-white hover:shadow transition cursor-pointer"
                      onClick={() => handleItemClick(item)}
                    >
                      <div className="relative h-28 bg-gradient-to-br from-gray-900 via-gray-800 to-slate-600 px-4 pt-3">
                        <div className="absolute left-3 top-3 h-7 w-7 rounded-full bg-white/95 flex items-center justify-center shadow">
                          <Folder className="h-4 w-4 text-gray-700" />
                        </div>
                        {/* Badge shared view — positioned to the left of 3-dots for consistency */}
                        {isSharedView && (
                          <div className={`absolute right-10 top-2 text-[10px] px-2 py-0.5 rounded-full font-medium shadow ${itemPermissions[item.id]
                              ? 'bg-blue-100 text-blue-700 border border-blue-200'
                              : 'bg-gray-100 text-gray-700 border border-gray-200'
                            }`}>
                            {itemPermissions[item.id] ? 'Editor' : 'Viewer'}
                          </div>
                        )}
                        <div className="absolute right-4 top-9 text-xs text-white/90">
                          {(itemCounts[item.id] ?? 0)} documents
                        </div>
                        <div className="mt-8 text-white font-semibold leading-snug line-clamp-2 pr-4">
                          {item.name}
                        </div>
                      </div>
                      <div className="bg-white px-4 py-3 flex items-center justify-between">
                        <span className="text-sm text-gray-700">Contributor:</span>
                        <div className="flex items-center space-x-2">
                          <div className="w-7 h-7 rounded-full bg-gray-900 text-white text-[10px] font-semibold flex items-center justify-center">
                            {getInitials(item.ownedBy.name)}
                          </div>
                        </div>
                      </div>

                      {/* 3-dots hanya untuk editor/owner; viewer: tidak ditampilkan */}
                      {(itemPermissions[item.id] || isOwner(item)) && (
                        <>
                          <button
                            onClick={(e) => handleShowActions(item.id, e)}
                            className="absolute right-2 top-2 p-1 rounded hover:bg-white/10 text-white/80 opacity-0 group-hover:opacity-100 transition"
                            aria-label={`Actions for ${item.name}`}
                          >
                            <MoreHorizontal className="w-4 h-4" />
                          </button>
                          {showActionsDropdown === item.id && (
                            <div className="absolute right-2 top-10 w-48 bg-white border border-gray-200 rounded-lg shadow-lg z-[100]">
                              <div className="py-1">
                                <button onClick={(e) => { e.stopPropagation(); handleRename(item) }} className="w-full text-left px-4 py-2 text-sm hover:bg-gray-50">Rename</button>
                                <button
                                  onClick={(e) => { e.stopPropagation(); handleMove(item) }}
                                  disabled={!isOwner(item)}
                                  title={!isOwner(item) ? 'Only the owner can move folders' : undefined}
                                  className={`w-full text-left px-4 py-2 text-sm ${isOwner(item)
                                      ? 'hover:bg-gray-50 text-gray-900'
                                      : 'text-gray-400 cursor-not-allowed'
                                    }`}
                                >
                                  Move to Folder
                                </button>
                                <button
                                  onClick={(e) => { e.stopPropagation(); if (isOwner(item)) handleDelete(item) }}
                                  disabled={!isOwner(item)}
                                  title={!isOwner(item) ? 'Only the owner can delete' : undefined}
                                  className={`w-full text-left px-4 py-2 text-sm ${isOwner(item)
                                      ? 'text-red-600 hover:bg-red-50'
                                      : 'text-gray-400 cursor-not-allowed'
                                    }`}
                                >
                                  Delete
                                </button>
                                <button
                                  onClick={(e) => { e.stopPropagation(); handleShare(item) }}
                                  disabled={!itemPermissions[item.id]}
                                  className={`w-full text-left px-4 py-2 text-sm ${itemPermissions[item.id]
                                      ? 'hover:bg-gray-50 text-gray-900'
                                      : 'text-gray-400 cursor-not-allowed'
                                    }`}
                                >
                                  Share
                                </button>
                              </div>
                            </div>
                          )}
                        </>
                      )}
                    </div>
                  ))}
                </div>
              </div>
=======
                  {paginatedItems.filter((i) => i.type === 'folder').map((item) => {
                    const showDots = !isSharedView || itemPermissions[item.id] || isOwner(item)
                    const showBadge = isSharedView
                    const names = (contributorsMap[item.id] ?? [item.ownedBy?.name ?? 'Owner']).filter(Boolean).map(String)
                    const maxCircles = 3
                    const visible = names.slice(0, maxCircles)
                    const extra = Math.max(0, names.length - maxCircles)
>>>>>>> e4c3a6b2

                    return (
                      <div
                        key={item.id}
                        className="group relative rounded-xl border border-gray-200 bg-white hover:shadow transition cursor-pointer"
                        onClick={() => handleItemClick(item)}
                      >
                        <div className="relative h-28 bg-gradient-to-br from-gray-900 via-gray-800 to-slate-600 px-4 pt-3 rounded-t-xl">
                          <div className="absolute left-3 top-3 h-7 w-7 rounded-full bg-white/95 flex items-center justify-center shadow">
                            <Folder className="h-4 w-4 text-gray-700" />
                          </div>

                          {showDots && (
                            <button
                              onClick={(e) => handleShowActions(item.id, e)}
                              className="absolute right-2 top-2 p-1 rounded hover:bg-white/10 text-white/80 transition"
                              aria-label={`Actions for ${item.name}`}
                            >
                              <MoreHorizontal className="w-4 h-4" />
                            </button>
                          )}

                          {showBadge && (
                            <div
                              className={`absolute ${showDots ? 'right-10' : 'right-2'} top-2 text-[10px] px-2 py-0.5 rounded-full font-medium shadow ${itemPermissions[item.id] ? 'bg-blue-100 text-blue-700 border border-blue-200' : 'bg-gray-100 text-gray-700 border border-gray-200'
                                }`}
                            >
                              {itemPermissions[item.id] ? 'Editor' : 'Viewer'}
                            </div>
                          )}

                          <div className="mt-8 text-white font-semibold leading-snug line-clamp-2 pr-4">
                            {item.name}
                          </div>
                          <div className="mt-1 text-xs text-white/70">
                            {(itemCounts[item.id] ?? 0)} items
                          </div>
                        </div>

                        {/* Contributors footer */}
                        <button
                          onClick={(e) => openContributors(e, item)}
                          className="w-full bg-white px-4 py-3 flex items-center justify-between rounded-b-xl hover:bg-gray-50 transition text-left"
                          aria-label={`Open contributors for ${item.name}`}
                        >
                          <div className="text-sm text-gray-700 flex items-center">
                            <span className="font-medium">Contributors</span>
                            <span className="ml-1">:</span>
                          </div>
                          <div className="flex items-center space-x-2">
                            {visible.map((n, idx) => (
                              <div
                                key={`${item.id}-chip-${idx}`}
                                className={`w-6 h-6 rounded-full text-white text-[10px] font-semibold flex items-center justify-center shadow ${colorForName(n)}`}
                                title={n}
                              >
                                {getInitials(n)}
                              </div>
                            ))}
                            {extra > 0 && (
                              <div className="px-2 h-6 rounded-full bg-gray-100 text-gray-700 text-[10px] font-semibold flex items-center justify-center border border-gray-200" title={`${extra} more`}>
                                +{extra}
                              </div>
                            )}
                          </div>
                        </button>

                        {/* 3-dots dropdown */}
                        {showDots && showActionsDropdown === item.id && (
                          <div className="absolute right-2 top-10 w-48 bg-white border border-gray-200 rounded-lg shadow-lg z-[100]">
                            <div className="py-1">
                              <button
                                onClick={(e) => { e.stopPropagation(); handleRename(item) }}
                                className="w-full text-left px-4 py-2 text-sm hover:bg-gray-50"
                              >
                                Rename
                              </button>
                              <button
                                onClick={(e) => { e.stopPropagation(); handleMove(item) }}
                                disabled={!isOwner(item)}
                                title={!isOwner(item) ? 'Only the owner can move this item' : undefined}
                                className={`w-full text-left px-4 py-2 text-sm ${isOwner(item) ? 'hover:bg-gray-50 text-gray-900' : 'text-gray-400 cursor-not-allowed'}`}
                              >
                                Move to Folder
                              </button>
                              <button
                                onClick={(e) => { e.stopPropagation(); if (isOwner(item)) handleDelete(item) }}
                                disabled={!isOwner(item)}
                                title={!isOwner(item) ? 'Only the owner can delete' : undefined}
                                className={`w-full text-left px-4 py-2 text-sm ${isOwner(item) ? 'text-red-600 hover:bg-red-50' : 'text-gray-400 cursor-not-allowed'}`}
                              >
                                Delete
                              </button>
                              <button
                                onClick={(e) => { e.stopPropagation(); handleShare(item) }}
                                disabled={!itemPermissions[item.id]}
                                className={`w-full text-left px-4 py-2 text-sm ${itemPermissions[item.id] ? 'hover:bg-gray-50 text-gray-900' : 'text-gray-400 cursor-not-allowed'}`}
                              >
                                Share
                              </button>
                            </div>
                          </div>
                        )}
                      </div>
                    )
                  })}
                </div>
              </div>

<<<<<<< HEAD
                      {/* Dropdown hanya muncul jika editor/owner */}
                      {(itemPermissions[item.id] || isOwner(item)) && showActionsDropdown === item.id && (
                        <div className="absolute right-2 top-10 w-48 bg-white border border-gray-200 rounded-lg shadow-lg z-[100]">
                          <div className="py-1">
                            <button onClick={(e) => { e.stopPropagation(); handleRename(item) }} className="w-full text-left px-4 py-2 text-sm hover:bg-gray-50">Rename</button>
                            <button
                              onClick={(e) => { e.stopPropagation(); handleMove(item) }}
                              disabled={!isOwner(item)}
                              title={!isOwner(item) ? 'Only the owner can move files' : undefined}
                              className={`w-full text-left px-4 py-2 text-sm ${isOwner(item)
                                  ? 'hover:bg-gray-50 text-gray-900'
                                  : 'text-gray-400 cursor-not-allowed'
                                }`}
                            >
                              Move to Folder
                            </button>
                            <button
                              onClick={(e) => { e.stopPropagation(); if (isOwner(item)) handleDelete(item) }}
                              disabled={!isOwner(item)}
                              title={!isOwner(item) ? 'Only the owner can delete' : undefined}
                              className={`w-full text-left px-4 py-2 text-sm ${isOwner(item)
                                  ? 'text-red-600 hover:bg-red-50'
                                  : 'text-gray-400 cursor-not-allowed'
                                }`}
                            >
                              Delete
                            </button>
                            <button
                              onClick={(e) => { e.stopPropagation(); handleShare(item) }}
                              disabled={!itemPermissions[item.id]}
                              className={`w-full text-left px-4 py-2 text-sm ${itemPermissions[item.id]
                                  ? 'hover:bg-gray-50 text-gray-900'
                                  : 'text-gray-400 cursor-not-allowed'
                                }`}
                            >
                              Share
                            </button>
=======
              {/* Files */}
              <div>
                <div className="flex items-center justify-between mb-3">
                  <h2 className="text-sm font-semibold text-gray-700">Documents</h2>
                  {!isSharedView && (
                    <button
                      onClick={handleCreateFile}
                      className="hidden sm:inline-flex items-center space-x-2 px-3 py-1.5 rounded-full border border-gray-300 text-gray-700 hover:bg-gray-50"
                    >
                      <Plus className="w-4 h-4" />
                      <span>Add New Document</span>
                    </button>
                  )}
                </div>

                <div className="grid grid-cols-1 sm:grid-cols-2 lg:grid-cols-3 xl:grid-cols-4 gap-4">
                  {paginatedItems.filter((i) => i.type === 'file').map((item) => {
                    const showDots = !isSharedView || itemPermissions[item.id] || isOwner(item)
                    const showBadge = isSharedView

                    return (
                      <div
                        key={item.id}
                        className="relative rounded-lg border border-gray-200 bg-white hover:shadow transition cursor-pointer"
                        onClick={() => handleItemClick(item)}
                      >
                        <div className="p-4 pb-0">
                          <div className="relative">
                            <div className="flex items-center space-x-2">
                              <div className="h-7 w-7 rounded-lg bg-gray-100 flex items-center justify-center">
                                <FileText className="w-4 h-4 text-gray-600" />
                              </div>
                            </div>

                            {showDots && (
                              <button
                                onClick={(e) => handleShowActions(item.id, e)}
                                className="absolute right-2 top-0 p-1 rounded hover:bg-gray-100 text-gray-600"
                                aria-label={`Actions for ${item.name}`}
                              >
                                <MoreHorizontal className="w-4 h-4" />
                              </button>
                            )}
                            {showBadge && (
                              <div
                                className={`absolute ${showDots ? 'right-10' : 'right-2'} top-0 text-[10px] px-2 py-0.5 rounded-full font-medium shadow ${itemPermissions[item.id] ? 'bg-blue-100 text-blue-700 border border-blue-200' : 'bg-gray-100 text-gray-700 border border-gray-200'
                                  }`}
                              >
                                {itemPermissions[item.id] ? 'Editor' : 'Viewer'}
                              </div>
                            )}
>>>>>>> e4c3a6b2
                          </div>
                        </div>

                        <div className="p-4 pt-2">
                          <div className="text-sm font-semibold text-gray-900 line-clamp-2 mb-1">
                            {item.name}
                          </div>
                          <div className="text-xs text-gray-500 mb-3">
                            Last edited {formatDate(item.lastModified)}
                          </div>

                          <div className="flex items-center justify-between text-xs text-gray-600">
                            <div className="flex items-center space-x-2">
                              <div className={`w-5 h-5 rounded-full flex items-center justify-center text-white text-[10px] ${getRoleColor(item.ownedBy?.role)}`}>
                                {getInitials(item.ownedBy?.name ?? '')}
                              </div>
                              <span>
                                Created by{' '}
                                <span className="font-medium text-gray-700">{item.ownedBy?.name ?? 'Unknown'}</span>
                              </span>
                            </div>
                          </div>
                        </div>

                        {showDots && showActionsDropdown === item.id && (
                          <div className="absolute right-2 top-10 w-48 bg-white border border-gray-200 rounded-lg shadow-lg z-[100]">
                            <div className="py-1">
                              <button onClick={(e) => { e.stopPropagation(); handleRename(item) }} className="w-full text-left px-4 py-2 text-sm hover:bg-gray-50">Rename</button>
                              <button
                                onClick={(e) => { e.stopPropagation(); handleMove(item) }}
                                disabled={!isOwner(item)}
                                title={!isOwner(item) ? 'Only the owner can move this item' : undefined}
                                className={`w-full text-left px-4 py-2 text-sm ${isOwner(item) ? 'hover:bg-gray-50 text-gray-900' : 'text-gray-400 cursor-not-allowed'}`}
                              >
                                Move to Folder
                              </button>
                              <button
                                onClick={(e) => { e.stopPropagation(); if (isOwner(item)) handleDelete(item) }}
                                disabled={!isOwner(item)}
                                title={!isOwner(item) ? 'Only the owner can delete' : undefined}
                                className={`w-full text-left px-4 py-2 text-sm ${isOwner(item) ? 'text-red-600 hover:bg-red-50' : 'text-gray-400 cursor-not-allowed'}`}
                              >
                                Delete
                              </button>
                              <button
                                onClick={(e) => { e.stopPropagation(); handleShare(item) }}
                                disabled={!itemPermissions[item.id]}
                                className={`w-full text-left px-4 py-2 text-sm ${itemPermissions[item.id] ? 'hover:bg-gray-50 text-gray-900' : 'text-gray-400 cursor-not-allowed'}`}
                              >
                                Share
                              </button>
                            </div>
                          </div>
                        )}
                      </div>
                    )
                  })}
                </div>
              </div>

              {/* Pagination */}
              <div className="flex items-center justify-between mt-6">
                <div className="flex items-center space-x-2">
                  <label htmlFor="rowsPerPage" className="text-sm text-gray-700">Rows per page</label>
                  <select
                    id="rowsPerPage"
                    value={rowsPerPage}
                    onChange={(e) => { setRowsPerPage(Number(e.target.value)); setCurrentPage(1) }}
                    className="border border-gray-300 px-3 py-1 text-sm focus:ring-2 focus:ring-blue-500 focus:border-transparent outline-none"
                  >
                    <option value={10}>10</option>
                    <option value={25}>25</option>
                    <option value={50}>50</option>
                  </select>
                  <span className="text-sm text-gray-700">
                    {startIndex + 1}-{Math.min(startIndex + rowsPerPage, filteredItems.length)} of {filteredItems.length} rows
                  </span>
                </div>

                <div className="flex items-center space-x-2">
                  <button onClick={() => setCurrentPage(Math.max(1, currentPage - 1))} disabled={currentPage === 1} className="px-3 py-1 text-sm border border-gray-300 hover:bg-gray-50 disabled:opacity-50 disabled:cursor-not-allowed">
                    &lt;
                  </button>

                  {Array.from({ length: Math.min(5, totalPages) }, (_, i) => {
                    const page = i + 1
                    return (
                      <button
                        key={page}
                        onClick={() => setCurrentPage(page)}
                        className={`px-3 py-1 text-sm border ${currentPage === page ? 'bg-blue-500 text-white border-blue-500' : 'border-gray-300 hover:bg-gray-50'}`}
                      >
                        {page}
                      </button>
                    )
                  })}

                  {totalPages > 5 && (
                    <>
                      <span className="text-sm text-gray-500">...</span>
                      <button onClick={() => setCurrentPage(totalPages)} className="px-3 py-1 text-sm border border-gray-300 hover:bg-gray-50">
                        {totalPages}
                      </button>
                    </>
                  )}

                  <button onClick={() => setCurrentPage(Math.min(totalPages, currentPage + 1))} disabled={currentPage === totalPages} className="px-3 py-1 text-sm border border-gray-300 hover:bg-gray-50 disabled:opacity-50 disabled:cursor-not-allowed">
                    &gt;
                  </button>
                </div>
              </div>
            </>
          )}
        </>
      )}

      {/* Contributors Modal */}
      {showContributors && (
        <div className="fixed inset-0 bg-black/40 z-50 flex items-center justify-center">
          <div className="bg-white p-5 rounded-xl shadow-2xl w-[460px] max-w-[92vw]">
            <div className="flex items-start justify-between mb-4">
              <div>
                <h3 className="text-lg font-semibold text-gray-900">Contributors</h3>
                <p className="text-xs text-gray-500 mt-0.5">
                  {contributorsList.length} contributor{contributorsList.length !== 1 ? 's' : ''} · {contributorsForName}
                </p>
              </div>
              <button onClick={() => setShowContributors(false)} className="text-gray-400 hover:text-gray-600 rounded p-1" aria-label="Close">✕</button>
            </div>

            {contributorsList.length > 0 && (
              <div className="flex items-center gap-2 mb-3">
                {contributorsList.slice(0, 6).map((n, i) => (
                  <div key={`preview-${i}`} className={`w-7 h-7 rounded-full text-white text-[10px] font-semibold flex items-center justify-center shadow ${colorForName(n)}`} title={n}>
                    {getInitials(n)}
                  </div>
                ))}
                {contributorsList.length > 6 && (
                  <div className="px-2 h-7 rounded-full bg-gray-100 text-gray-700 text-[10px] font-semibold flex items-center justify-center border border-gray-200">
                    +{contributorsList.length - 6}
                  </div>
                )}
              </div>
            )}

            <div className="border-t border-gray-100 pt-3">
              {contributorsLoading && <div className="text-sm text-gray-600">Loading...</div>}
              {contributorsError && <div className="text-sm text-red-600">{contributorsError}</div>}

              {!contributorsLoading && !contributorsError && (
                <ul className="space-y-2 max-h-[50vh] overflow-auto pr-1">
                  {contributorsList.length === 0 ? (
                    <li className="text-sm text-gray-600">No contributors.</li>
                  ) : (
                    contributorsList.map((n, i) => (
                      <li key={`${n}-${i}`} className="flex items-center gap-3">
                        <div className={`w-8 h-8 rounded-full text-white text-xs font-semibold flex items-center justify-center ${colorForName(n)}`}>
                          {getInitials(n)}
                        </div>
                        <span className="text-sm text-gray-800">{n}</span>
                      </li>
                    ))
                  )}
                </ul>
              )}
            </div>

            <div className="mt-4 flex justify-end">
              <button onClick={() => setShowContributors(false)} className="px-4 py-2 text-sm text-gray-700 hover:bg-gray-100 rounded-md">
                Close
              </button>
            </div>
          </div>
        </div>
      )}

      {/* other modals */}
      {showCreateFolder && (
        <div className="fixed inset-0 bg-black/40 z-50 flex items-center justify-center">
          <div className="bg-white p-6 rounded-lg shadow-xl w-96">
            <h3 className="text-lg font-medium text-gray-900 mb-4">Create New Folder</h3>
            <form onSubmit={(e) => { void handleCreateFolderSubmit(e) }}>
              <div className="mb-4">
                <label htmlFor="folderName" className="block text-sm font-medium text-gray-700 mb-2">Folder Name</label>
                <input
                  type="text"
                  id="folderName"
                  value={newItemName}
                  onChange={(e) => setNewItemName(e.target.value)}
                  placeholder="Enter folder name"
                  className="w-full px-3 py-2 border border-gray-300 rounded-md focus:ring-2 focus:ring-blue-500 focus:border-transparent outline-none"
                  required
                />
              </div>
              <div className="flex justify-end space-x-3">
                <button type="button" onClick={() => setShowCreateFolder(false)} className="px-4 py-2 text-gray-700 border border-gray-300 rounded-md hover:bg-gray-50">Cancel</button>
                <button type="submit" className="px-4 py-2 bg-blue-600 text-white rounded-md hover:bg-blue-700">Create Folder</button>
              </div>
            </form>
          </div>
        </div>
      )}

      {showCreateFile && (
        <div className="fixed inset-0 bg-black/40 z-50 flex items-center justify-center">
          <div className="bg-white p-6 rounded-lg shadow-xl w-96">
            <h3 className="text-lg font-medium text-gray-900 mb-4">Add New Document</h3>
            <form onSubmit={(e) => { void handleCreateFileSubmit(e) }}>
              <div className="mb-4">
                <label htmlFor="fileName" className="block text-sm font-medium text-gray-700 mb-2">Document Name</label>
                <input
                  type="text"
                  id="fileName"
                  value={newItemName}
                  onChange={(e) => setNewItemName(e.target.value)}
                  placeholder="Enter document name"
                  className="w-full px-3 py-2 border border-gray-300 rounded-md focus:ring-2 focus:ring-blue-500 focus:border-transparent outline-none"
                  required
                />
              </div>
              <div className="flex justify-end space-x-3">
                <button type="button" onClick={() => setShowCreateFile(false)} className="px-4 py-2 text-gray-700 border border-gray-300 rounded-md hover:bg-gray-50">Cancel</button>
                <button type="submit" className="px-4 py-2 bg-blue-600 text-white rounded-md hover:bg-blue-700">Create Document</button>
              </div>
            </form>
          </div>
        </div>
      )}

      {showRenameModal && selectedItem && (
        <div className="fixed inset-0 bg-black/40 z-50 flex items-center justify-center">
          <div className="bg-white p-6 rounded-lg shadow-xl w-96">
            <h3 className="text-lg font-medium text-gray-900 mb-4">Rename {selectedItem.type === 'folder' ? 'Folder' : 'File'}</h3>
            <form onSubmit={(e) => { void handleRenameSubmit(e) }}>
              <div className="mb-4">
                <label htmlFor="itemName" className="block text-sm font-medium text-gray-700 mb-2">{selectedItem.type === 'folder' ? 'Folder' : 'File'} Name</label>
                <input
                  type="text"
                  id="itemName"
                  value={newItemName}
                  onChange={(e) => setNewItemName(e.target.value)}
                  className="w-full px-3 py-2 border border-gray-300 rounded-md focus:ring-2 focus:ring-blue-500 focus:border-transparent outline-none"
                  required
                />
              </div>
              <div className="flex justify-end space-x-3">
                <button type="button" onClick={() => setShowRenameModal(false)} className="px-4 py-2 text-gray-700 border border-gray-300 rounded-md hover:bg-gray-50">Cancel</button>
                <button type="submit" className="px-4 py-2 bg-blue-600 text-white rounded-md hover:bg-blue-700">Rename</button>
              </div>
            </form>
          </div>
        </div>
      )}

      {showDeleteModal && selectedItem && (
        <div className="fixed inset-0 bg-black/40 z-50 flex items-center justify-center">
          <div className="bg-white p-6 rounded-lg shadow-xl w-96">
            <h3 className="text-lg font-medium text-gray-900 mb-4">Delete {selectedItem.type === 'folder' ? 'Folder' : 'File'}</h3>
            <p className="text-gray-600 mb-6">
              Are you sure you want to delete &quot;{selectedItem.name}&quot;?
              {selectedItem.type === 'folder' && ' This will also delete all items inside this folder.'} This action cannot be undone.
            </p>
            <div className="flex justify-end space-x-3">
              <button onClick={() => setShowDeleteModal(false)} className="px-4 py-2 text-gray-700 border border-gray-300 rounded-md hover:bg-gray-50">Cancel</button>
              <button onClick={() => { void handleDeleteConfirm() }} className="px-4 py-2 bg-red-600 text-white rounded-md hover:bg-red-700">Delete</button>
            </div>
          </div>
        </div>
      )}

      {showPermissionModal && selectedItem && (
        <ShareDocumentModal
          isOpen={showPermissionModal}
          onClose={() => setShowPermissionModal(false)}
          documentId={selectedItem.id}
          documentName={selectedItem.name}
        />
      )}

      {showMoveModal && selectedItem && (
        <MoveDocumentModal
          isOpen={showMoveModal}
          onClose={() => setShowMoveModal(false)}
          documentId={selectedItem.id}
          documentName={selectedItem.name}
          currentParentId={selectedItem.parentId}
          onMoveSuccess={async () => {
            const updatedItems = await getDocumentsByParentId(currentFolderId)
            setCurrentItems(updatedItems)
            await refreshItemPermissions(updatedItems)
            if (selectedItem.type === 'folder') {
              setItemCounts((prev) => {
                const next = { ...prev }
                if (selectedItem.parentId !== currentFolderId) delete next[selectedItem.id]
                return next
              })
            }
          }}
        />
      )}
    </div>
  )
}

export default Documents<|MERGE_RESOLUTION|>--- conflicted
+++ resolved
@@ -767,98 +767,6 @@
                   <h2 className="text-sm font-semibold text-gray-700">Folders</h2>
                 </div>
                 <div className="grid grid-cols-1 sm:grid-cols-2 lg:grid-cols-3 xl:grid-cols-4 gap-4">
-<<<<<<< HEAD
-                  {paginatedItems.filter(i => i.type === 'folder').map((item) => (
-                    <div
-                      key={item.id}
-                      className="group relative rounded-xl border border-gray-200 bg-white hover:shadow transition cursor-pointer"
-                      onClick={() => handleItemClick(item)}
-                    >
-                      <div className="relative h-28 bg-gradient-to-br from-gray-900 via-gray-800 to-slate-600 px-4 pt-3">
-                        <div className="absolute left-3 top-3 h-7 w-7 rounded-full bg-white/95 flex items-center justify-center shadow">
-                          <Folder className="h-4 w-4 text-gray-700" />
-                        </div>
-                        {/* Badge shared view — positioned to the left of 3-dots for consistency */}
-                        {isSharedView && (
-                          <div className={`absolute right-10 top-2 text-[10px] px-2 py-0.5 rounded-full font-medium shadow ${itemPermissions[item.id]
-                              ? 'bg-blue-100 text-blue-700 border border-blue-200'
-                              : 'bg-gray-100 text-gray-700 border border-gray-200'
-                            }`}>
-                            {itemPermissions[item.id] ? 'Editor' : 'Viewer'}
-                          </div>
-                        )}
-                        <div className="absolute right-4 top-9 text-xs text-white/90">
-                          {(itemCounts[item.id] ?? 0)} documents
-                        </div>
-                        <div className="mt-8 text-white font-semibold leading-snug line-clamp-2 pr-4">
-                          {item.name}
-                        </div>
-                      </div>
-                      <div className="bg-white px-4 py-3 flex items-center justify-between">
-                        <span className="text-sm text-gray-700">Contributor:</span>
-                        <div className="flex items-center space-x-2">
-                          <div className="w-7 h-7 rounded-full bg-gray-900 text-white text-[10px] font-semibold flex items-center justify-center">
-                            {getInitials(item.ownedBy.name)}
-                          </div>
-                        </div>
-                      </div>
-
-                      {/* 3-dots hanya untuk editor/owner; viewer: tidak ditampilkan */}
-                      {(itemPermissions[item.id] || isOwner(item)) && (
-                        <>
-                          <button
-                            onClick={(e) => handleShowActions(item.id, e)}
-                            className="absolute right-2 top-2 p-1 rounded hover:bg-white/10 text-white/80 opacity-0 group-hover:opacity-100 transition"
-                            aria-label={`Actions for ${item.name}`}
-                          >
-                            <MoreHorizontal className="w-4 h-4" />
-                          </button>
-                          {showActionsDropdown === item.id && (
-                            <div className="absolute right-2 top-10 w-48 bg-white border border-gray-200 rounded-lg shadow-lg z-[100]">
-                              <div className="py-1">
-                                <button onClick={(e) => { e.stopPropagation(); handleRename(item) }} className="w-full text-left px-4 py-2 text-sm hover:bg-gray-50">Rename</button>
-                                <button
-                                  onClick={(e) => { e.stopPropagation(); handleMove(item) }}
-                                  disabled={!isOwner(item)}
-                                  title={!isOwner(item) ? 'Only the owner can move folders' : undefined}
-                                  className={`w-full text-left px-4 py-2 text-sm ${isOwner(item)
-                                      ? 'hover:bg-gray-50 text-gray-900'
-                                      : 'text-gray-400 cursor-not-allowed'
-                                    }`}
-                                >
-                                  Move to Folder
-                                </button>
-                                <button
-                                  onClick={(e) => { e.stopPropagation(); if (isOwner(item)) handleDelete(item) }}
-                                  disabled={!isOwner(item)}
-                                  title={!isOwner(item) ? 'Only the owner can delete' : undefined}
-                                  className={`w-full text-left px-4 py-2 text-sm ${isOwner(item)
-                                      ? 'text-red-600 hover:bg-red-50'
-                                      : 'text-gray-400 cursor-not-allowed'
-                                    }`}
-                                >
-                                  Delete
-                                </button>
-                                <button
-                                  onClick={(e) => { e.stopPropagation(); handleShare(item) }}
-                                  disabled={!itemPermissions[item.id]}
-                                  className={`w-full text-left px-4 py-2 text-sm ${itemPermissions[item.id]
-                                      ? 'hover:bg-gray-50 text-gray-900'
-                                      : 'text-gray-400 cursor-not-allowed'
-                                    }`}
-                                >
-                                  Share
-                                </button>
-                              </div>
-                            </div>
-                          )}
-                        </>
-                      )}
-                    </div>
-                  ))}
-                </div>
-              </div>
-=======
                   {paginatedItems.filter((i) => i.type === 'folder').map((item) => {
                     const showDots = !isSharedView || itemPermissions[item.id] || isOwner(item)
                     const showBadge = isSharedView
@@ -866,7 +774,6 @@
                     const maxCircles = 3
                     const visible = names.slice(0, maxCircles)
                     const extra = Math.max(0, names.length - maxCircles)
->>>>>>> e4c3a6b2
 
                     return (
                       <div
@@ -976,45 +883,6 @@
                 </div>
               </div>
 
-<<<<<<< HEAD
-                      {/* Dropdown hanya muncul jika editor/owner */}
-                      {(itemPermissions[item.id] || isOwner(item)) && showActionsDropdown === item.id && (
-                        <div className="absolute right-2 top-10 w-48 bg-white border border-gray-200 rounded-lg shadow-lg z-[100]">
-                          <div className="py-1">
-                            <button onClick={(e) => { e.stopPropagation(); handleRename(item) }} className="w-full text-left px-4 py-2 text-sm hover:bg-gray-50">Rename</button>
-                            <button
-                              onClick={(e) => { e.stopPropagation(); handleMove(item) }}
-                              disabled={!isOwner(item)}
-                              title={!isOwner(item) ? 'Only the owner can move files' : undefined}
-                              className={`w-full text-left px-4 py-2 text-sm ${isOwner(item)
-                                  ? 'hover:bg-gray-50 text-gray-900'
-                                  : 'text-gray-400 cursor-not-allowed'
-                                }`}
-                            >
-                              Move to Folder
-                            </button>
-                            <button
-                              onClick={(e) => { e.stopPropagation(); if (isOwner(item)) handleDelete(item) }}
-                              disabled={!isOwner(item)}
-                              title={!isOwner(item) ? 'Only the owner can delete' : undefined}
-                              className={`w-full text-left px-4 py-2 text-sm ${isOwner(item)
-                                  ? 'text-red-600 hover:bg-red-50'
-                                  : 'text-gray-400 cursor-not-allowed'
-                                }`}
-                            >
-                              Delete
-                            </button>
-                            <button
-                              onClick={(e) => { e.stopPropagation(); handleShare(item) }}
-                              disabled={!itemPermissions[item.id]}
-                              className={`w-full text-left px-4 py-2 text-sm ${itemPermissions[item.id]
-                                  ? 'hover:bg-gray-50 text-gray-900'
-                                  : 'text-gray-400 cursor-not-allowed'
-                                }`}
-                            >
-                              Share
-                            </button>
-=======
               {/* Files */}
               <div>
                 <div className="flex items-center justify-between mb-3">
@@ -1066,7 +934,6 @@
                                 {itemPermissions[item.id] ? 'Editor' : 'Viewer'}
                               </div>
                             )}
->>>>>>> e4c3a6b2
                           </div>
                         </div>
 
